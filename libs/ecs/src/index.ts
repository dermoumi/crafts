export type { EntityIDGenerator } from "./world";
export { World, makeDefaultIDGenerator } from "./world";

export type { Entity } from "./entity";

export type { SystemQuery, SystemCallback, SystemHandle } from "./system";
export { System } from "./system";
export { Event } from "./event";

<<<<<<< HEAD
export { Component, unique } from "./component";
export { Resource } from "./resource";
=======
export type { ComponentConstructor } from "./component";
export { default as Component, unique } from "./component";

export type { ResourceConstructor } from "./resource";
export { default as Resource } from "./resource";

>>>>>>> a7b82603
export { state, Optional } from "./trait";

export type { ResettableQuery } from "./query";

export type {
  Filter,
  SingleFilter,
  CompositeFilter,
  AggregateFilter,
  FilterSet,
} from "./filter";
export {
  PresentFilter,
  AbsentFilter,
  AddedFilter,
  ChangedFilter,
  RemovedFilter,
  AnyFilter,
  AllFilter,
} from "./filter";<|MERGE_RESOLUTION|>--- conflicted
+++ resolved
@@ -7,17 +7,12 @@
 export { System } from "./system";
 export { Event } from "./event";
 
-<<<<<<< HEAD
+export type { ComponentConstructor } from "./component";
 export { Component, unique } from "./component";
-export { Resource } from "./resource";
-=======
-export type { ComponentConstructor } from "./component";
-export { default as Component, unique } from "./component";
 
 export type { ResourceConstructor } from "./resource";
-export { default as Resource } from "./resource";
+export { Resource } from "./resource";
 
->>>>>>> a7b82603
 export { state, Optional } from "./trait";
 
 export type { ResettableQuery } from "./query";
