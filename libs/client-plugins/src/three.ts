import type { ClientPlugin } from ".";
import type { Entity } from "@crafts/ecs";
import { UniqueComponent, Component, Resource } from "@crafts/ecs";
import type { Renderer, Object3D } from "three";
import {
  Scene,
  BoxGeometry,
  Mesh,
  MeshBasicMaterial,
  PerspectiveCamera,
  WebGLRenderer,
} from "three";
import {
  CameraNode,
  MeshNode,
  RenderPosition,
  SceneNode,
} from "./world-entities";

/**
 * An abstract node component.
 */
export class Node extends Component {
  /**
   * The three.js node referenced by this component.
   */
  public readonly node: Object3D;

  /**
   * @param node - The three.js node referenced by this component.
   */
  public constructor(node: Object3D) {
    super();
    this.node = node;
  }
}

/**
 * Hierarchy
 *
 * TODO: Move this to a different plugin, eventually
 */
export class ChildNode extends Component {
  /**
   * The parent entity.
   */
  public readonly parent: Entity;

  public constructor(parent: Entity) {
    super();

    this.parent = parent;
  }
}

/**
 * The main camera.
 */
export class MainCamera extends UniqueComponent {}

/**
 * The main scene
 */
export class MainScene extends UniqueComponent {}

/**
 * The main ThreeJS renderer
 */
export class MainRenderer extends Resource {
  /**
   * The three.js renderer instance.
   */
  public readonly renderer = new WebGLRenderer();

  /**
   * The element where the renderer is mounted.
   */
  public readonly element: HTMLElement;

  /**
   * @param element - The element where the renderer will be mounted
   */
  public constructor(element: HTMLElement) {
    super();
    this.element = element;
  }
}

/**
 * Marker for when the window is resized
 */
export class WindowResized extends Resource {}

/**
 * Fit a renderer inside its container
 *
 * @param renderer - The renderer to fit
 * @param container - The renderer's container
 */
const fitContainer = (renderer: Renderer, container: HTMLElement) => {
  const { clientWidth, clientHeight } = container;

  renderer.setSize(clientWidth, clientHeight);
};

/**
 * Fix the aspect ratio of a perspective camera
 * @param renderer - The renderer to fit the camera to
 * @param camera - The camera to fix
 */
const fixCameraAsepectRatio = (
  renderer: Renderer,
  camera: PerspectiveCamera
) => {
  const { width, height } = renderer.domElement;

  camera.aspect = width / height;
  camera.updateProjectionMatrix();
};

/**
 * Plugin to manage ThreeJS scenes.
 */
export const pluginThree: ClientPlugin = (
  { onInit },
  { update, postupdate }
) => {
  // Listen for window resize events
  onInit(({ resources }) => {
    const resizeListener = () => {
      resources.add(WindowResized);
    };

    window.addEventListener("resize", resizeListener, { passive: true });

    return () => {
      window.removeEventListener("resize", resizeListener);
    };
  });

  // Spawn the initial scene and camera
  onInit((world) => {
    world.spawn().add(CameraNode).add(RenderPosition, { z: 5 }).add(MainCamera);
    world.spawn().add(SceneNode).add(MainScene);
  });

  // Add the main renderer
  onInit(({ resources }) => {
    resources.addNew(MainRenderer, document.body);

    return () => {
      const { renderer } = resources.get(MainRenderer);
      renderer.domElement.remove();
      renderer.dispose();
    };
  });

  update
    // When a MainRenderer is added, create a new ThreeJS renderer and
    // mount it to its element.
    .add(
      { resources: [MainRenderer, MainRenderer.added()] },
      ({ resources }) => {
        const [{ renderer, element }] = resources;

        element.append(renderer.domElement);
        fitContainer(renderer, element);
      }
    )
    // When a camera is added, create a new ThreeJS camera
    .add({ cameras: [CameraNode.added()] }, ({ cameras }) => {
      for (const entity of cameras) {
        const camera = new PerspectiveCamera();
        entity.addNew(Node, camera);
      }
    })
    // When a camera is set as main camera, fix its aspect ratio
    .add(
      {
        resources: [MainRenderer],
        camera: [Node, MainCamera.added()],
      },
      ({ resources, camera }) => {
        const [{ renderer }] = resources;
        const [{ node: cameraNode }] = camera.getOneAsComponents();

        fixCameraAsepectRatio(renderer, cameraNode as PerspectiveCamera);
      }
    )
    // When a scene is added, create a new ThreeJS scene
    .add({ scenes: [SceneNode.added()] }, ({ scenes }) => {
      for (const entity of scenes) {
        const scene = new Scene();
        entity.addNew(Node, scene);
      }
    })
    // When a mesh is added, create a new ThreeJS model
    .add({ meshes: [MeshNode.added()] }, ({ meshes }) => {
      for (const entity of meshes) {
        const geometry = new BoxGeometry(1, 1, 1);
        const material = new MeshBasicMaterial({ color: 0xffcc00 });
        const mesh = new Mesh(geometry, material);
        entity.addNew(Node, mesh);
      }
    })
    // When a Node is added, nest it to the main scene
    .add(
      {
        nodes: [Node, Node.added(), ChildNode.absent()],
        scene: [Node, MainScene],
      },
      ({ nodes, scene }) => {
        const [{ node: sceneNode }] = scene.getOneAsComponents();

        for (const [{ node }] of nodes.asComponents()) {
          if (sceneNode === node) continue;
          sceneNode.add(node);
        }
      }
    )
    // When a Node is added, and it has a ChildNode, nest it to its parent
    .add(
      { models: [Node, ChildNode, Node.added().or(ChildNode.added())] },
      ({ models }) => {
        for (const [{ node }, { parent }] of models.asComponents()) {
          const parentNode = parent.get(Node).node;
          parentNode?.add(node);
        }
      }
    )
    // Update the nodes' position
    .add(
      {
        nodes: [
          Node,
          RenderPosition,
          RenderPosition.added().or(RenderPosition.changed()),
        ],
      },
      ({ nodes }) => {
        for (const [{ node }, { x, y, z }] of nodes.asComponents()) {
          node.position.set(x, y, z);
        }
      }
    )
    // When the window is resized, update the renderer size to fit
    // its container.
    .add(
      {
        resources: [MainRenderer, WindowResized.added()],
        camera: [Node, MainCamera],
      },
      ({ resources, camera }) => {
        const [{ renderer, element }] = resources;
        const [{ node: cameraNode }] = camera.getOneAsComponents();

        fitContainer(renderer, element);
        fixCameraAsepectRatio(renderer, cameraNode as PerspectiveCamera);
      }
    )
    // Remove the WindowResized Marker
    .add({ resources: [WindowResized.added()] }, ({ command }) => {
      command(({ removeResource }) => {
        removeResource(WindowResized);
      });
<<<<<<< HEAD
    });

  // Render the scene, each frame
  postupdate.add(
    {
      resources: [MainRenderer, MainCamera, MainScene],
    },
    ({ resources }) => {
      const [{ renderer }, camera, scene] = resources;

      renderer.render(scene.node, camera.node);
    }
  );
=======
    })
    // Render the scene, each frame
    .add(
      {
        resources: [MainRenderer],
        camera: [Node, MainCamera],
        scene: [Node, MainScene],
      },
      ({ resources, camera, scene }) => {
        const [{ renderer }] = resources;
        const [{ node: cameraNode }] = camera.getOneAsComponents();
        const [{ node: sceneNode }] = scene.getOneAsComponents();

        renderer.render(sceneNode, cameraNode as PerspectiveCamera);
      }
    );
>>>>>>> 557728a4
};<|MERGE_RESOLUTION|>--- conflicted
+++ resolved
@@ -263,36 +263,21 @@
       command(({ removeResource }) => {
         removeResource(WindowResized);
       });
-<<<<<<< HEAD
     });
 
   // Render the scene, each frame
   postupdate.add(
     {
-      resources: [MainRenderer, MainCamera, MainScene],
+      resources: [MainRenderer],
+      camera: [Node, MainCamera],
+      scene: [Node, MainScene],
     },
-    ({ resources }) => {
-      const [{ renderer }, camera, scene] = resources;
-
-      renderer.render(scene.node, camera.node);
+    ({ resources, camera, scene }) => {
+      const [{ renderer }] = resources;
+      const [{ node: cameraNode }] = camera.getOneAsComponents();
+      const [{ node: sceneNode }] = scene.getOneAsComponents();
+
+      renderer.render(sceneNode, cameraNode as PerspectiveCamera);
     }
   );
-=======
-    })
-    // Render the scene, each frame
-    .add(
-      {
-        resources: [MainRenderer],
-        camera: [Node, MainCamera],
-        scene: [Node, MainScene],
-      },
-      ({ resources, camera, scene }) => {
-        const [{ renderer }] = resources;
-        const [{ node: cameraNode }] = camera.getOneAsComponents();
-        const [{ node: sceneNode }] = scene.getOneAsComponents();
-
-        renderer.render(sceneNode, cameraNode as PerspectiveCamera);
-      }
-    );
->>>>>>> 557728a4
 };